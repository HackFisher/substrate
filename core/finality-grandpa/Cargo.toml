--- conflicted
+++ resolved
@@ -23,12 +23,7 @@
 service = { package = "substrate-service", path = "../service", optional = true }
 srml-finality-tracker = { path = "../../srml/finality-tracker" }
 fg_primitives = { package = "substrate-finality-grandpa-primitives", path = "primitives" }
-<<<<<<< HEAD
-# grandpa = { package = "finality-grandpa", version = "0.7.2", features = ["derive-codec"] }
-grandpa = { package = "finality-grandpa", path = "../../../finality-grandpa", features = ["derive-codec"] }
-=======
-grandpa = { package = "finality-grandpa", version = "0.8.0", features = ["derive-codec"], git = "https://github.com/paritytech/finality-grandpa", rev = "f682e3dec54b19c5dd018324028c47f777f3b3a1" }
->>>>>>> 08707e35
+grandpa = { package = "finality-grandpa", version = "0.8.0", features = ["derive-codec"], git = "https://github.com/paritytech/finality-grandpa", branch = "rh-remove-prospective" }
 
 [dev-dependencies]
 consensus_common = { package = "substrate-consensus-common", path = "../consensus/common", features = ["test-helpers"] }
