// Copyright 2017-2019 Parity Technologies (UK) Ltd.
// This file is part of Substrate.

// Substrate is free software: you can redistribute it and/or modify
// it under the terms of the GNU General Public License as published by
// the Free Software Foundation, either version 3 of the License, or
// (at your option) any later version.

// Substrate is distributed in the hope that it will be useful,
// but WITHOUT ANY WARRANTY; without even the implied warranty of
// MERCHANTABILITY or FITNESS FOR A PARTICULAR PURPOSE.  See the
// GNU General Public License for more details.

// You should have received a copy of the GNU General Public License
// along with Substrate.  If not, see <http://www.gnu.org/licenses/>.

use crate::{Service, NetworkStatus, NetworkState, error::{self, Error}, DEFAULT_PROTOCOL_ID};
use crate::{SpawnTaskHandle, start_rpc_servers, build_network_future, TransactionPoolAdapter};
use crate::status_sinks;
use crate::config::{Configuration, DatabaseConfig};
use client::{
	BlockchainEvents, Client, runtime_api,
	backend::RemoteBackend, light::blockchain::RemoteBlockchain,
};
use chain_spec::{RuntimeGenesis, Extension};
use codec::{Decode, Encode, IoReader};
use consensus_common::import_queue::ImportQueue;
use futures::{prelude::*, sync::mpsc};
use futures03::{
	compat::Compat,
	future::ready,
	FutureExt as _, TryFutureExt as _,
	StreamExt as _, TryStreamExt as _,
};
use keystore::{Store as Keystore};
use log::{info, warn};
use network::{FinalityProofProvider, OnDemand, NetworkService, NetworkStateInfo, DhtEvent};
use network::{config::BoxFinalityProofRequestBuilder, specialization::NetworkSpecialization};
use parking_lot::{Mutex, RwLock};
use primitives::{Blake2Hasher, H256, Hasher};
use rpc;
use sr_primitives::generic::BlockId;
use sr_primitives::traits::{
	Block as BlockT, Extrinsic, ProvideRuntimeApi, NumberFor, One, Zero, Header, SaturatedConversion
};
use substrate_executor::{NativeExecutor, NativeExecutionDispatch};
use std::{
	io::{Read, Write, Seek},
	marker::PhantomData, sync::Arc, sync::atomic::AtomicBool, time::SystemTime
};
use sysinfo::{get_current_pid, ProcessExt, System, SystemExt};
use tel::{telemetry, SUBSTRATE_INFO};
use transaction_pool::txpool::{self, ChainApi, Pool as TransactionPool};

/// Aggregator for the components required to build a service.
///
/// # Usage
///
/// Call [`ServiceBuilder::new_full`] or [`ServiceBuilder::new_light`], then call the various
/// `with_` methods to add the required components that you built yourself:
///
/// - [`with_select_chain`](ServiceBuilder::with_select_chain)
/// - [`with_import_queue`](ServiceBuilder::with_import_queue)
/// - [`with_network_protocol`](ServiceBuilder::with_network_protocol)
/// - [`with_finality_proof_provider`](ServiceBuilder::with_finality_proof_provider)
/// - [`with_transaction_pool`](ServiceBuilder::with_transaction_pool)
///
/// After this is done, call [`build`](ServiceBuilder::build) to construct the service.
///
/// The order in which the `with_*` methods are called doesn't matter, as the correct binding of
/// generics is done when you call `build`.
///
pub struct ServiceBuilder<TBl, TRtApi, TCfg, TGen, TCSExt, TCl, TFchr, TSc, TImpQu, TFprb, TFpp,
	TNetP, TExPool, TRpc, Backend>
{
	config: Configuration<TCfg, TGen, TCSExt>,
	client: Arc<TCl>,
	backend: Arc<Backend>,
	keystore: Arc<RwLock<Keystore>>,
	fetcher: Option<TFchr>,
	select_chain: Option<TSc>,
	import_queue: TImpQu,
	finality_proof_request_builder: Option<TFprb>,
	finality_proof_provider: Option<TFpp>,
	network_protocol: TNetP,
	transaction_pool: Arc<TExPool>,
	rpc_extensions: TRpc,
	remote_backend: Option<Arc<dyn RemoteBlockchain<TBl>>>,
	dht_event_tx: Option<mpsc::Sender<DhtEvent>>,
	marker: PhantomData<(TBl, TRtApi)>,
}

/// Full client type.
type TFullClient<TBl, TRtApi, TExecDisp> = Client<
	TFullBackend<TBl>,
	TFullCallExecutor<TBl, TExecDisp>,
	TBl,
	TRtApi,
>;

/// Full client backend type.
type TFullBackend<TBl> = client_db::Backend<TBl>;

/// Full client call executor type.
type TFullCallExecutor<TBl, TExecDisp> = client::LocalCallExecutor<
	client_db::Backend<TBl>,
	NativeExecutor<TExecDisp>,
>;

/// Light client type.
type TLightClient<TBl, TRtApi, TExecDisp> = Client<
	TLightBackend<TBl>,
	TLightCallExecutor<TBl, TExecDisp>,
	TBl,
	TRtApi,
>;

/// Light client backend type.
type TLightBackend<TBl> = client::light::backend::Backend<
	client_db::light::LightStorage<TBl>,
	Blake2Hasher,
>;

/// Light call executor type.
type TLightCallExecutor<TBl, TExecDisp> = client::light::call_executor::GenesisCallExecutor<
	client::light::backend::Backend<
		client_db::light::LightStorage<TBl>,
		Blake2Hasher
	>,
	client::LocalCallExecutor<
		client::light::backend::Backend<
			client_db::light::LightStorage<TBl>,
			Blake2Hasher
		>,
		NativeExecutor<TExecDisp>
	>,
>;

impl<TCfg, TGen, TCSExt> ServiceBuilder<(), (), TCfg, TGen, TCSExt, (), (), (), (), (), (), (), (), (), ()>
where TGen: RuntimeGenesis, TCSExt: Extension {
	/// Start the service builder with a configuration.
	pub fn new_full<TBl: BlockT<Hash=H256>, TRtApi, TExecDisp: NativeExecutionDispatch>(
		config: Configuration<TCfg, TGen, TCSExt>
	) -> Result<ServiceBuilder<
		TBl,
		TRtApi,
		TCfg,
		TGen,
		TCSExt,
		TFullClient<TBl, TRtApi, TExecDisp>,
		Arc<OnDemand<TBl>>,
		(),
		(),
		BoxFinalityProofRequestBuilder<TBl>,
		Arc<dyn FinalityProofProvider<TBl>>,
		(),
		(),
		(),
		TFullBackend<TBl>,
	>, Error> {
		let keystore = Keystore::open(
			config.keystore_path.clone().ok_or("No basepath configured")?,
			config.keystore_password.clone()
		)?;

		let executor = NativeExecutor::<TExecDisp>::new(
			config.wasm_method,
			config.default_heap_pages,
		);

		let fork_blocks = config.chain_spec
			.extensions()
			.get::<client::ForkBlocks<TBl>>()
			.cloned()
			.unwrap_or_default();

		let (client, backend) = {
			let db_config = client_db::DatabaseSettings {
				state_cache_size: config.state_cache_size,
				state_cache_child_ratio:
					config.state_cache_child_ratio.map(|v| (v, 100)),
				pruning: config.pruning.clone(),
				source: match &config.database {
					DatabaseConfig::Path { path, cache_size } =>
						client_db::DatabaseSettingsSrc::Path {
							path: path.clone(),
							cache_size: cache_size.clone().map(|u| u as usize),
						},
					DatabaseConfig::Custom(db) =>
						client_db::DatabaseSettingsSrc::Custom(db.clone()),
				},
			};

<<<<<<< HEAD
			let extensions = client::ExecutionExtensions::new(
				config.execution_strategies.clone(),
				Some(keystore.clone()),
			);

=======
>>>>>>> 7882745f
			client_db::new_client(
				db_config,
				executor,
				&config.chain_spec,
				fork_blocks,
				extensions,
			)?
		};

		let client = Arc::new(client);

		Ok(ServiceBuilder {
			config,
			client,
			backend,
			keystore,
			fetcher: None,
			select_chain: None,
			import_queue: (),
			finality_proof_request_builder: None,
			finality_proof_provider: None,
			network_protocol: (),
			transaction_pool: Arc::new(()),
			rpc_extensions: Default::default(),
			remote_backend: None,
			dht_event_tx: None,
			marker: PhantomData,
		})
	}

	/// Start the service builder with a configuration.
	pub fn new_light<TBl: BlockT<Hash=H256>, TRtApi, TExecDisp: NativeExecutionDispatch + 'static>(
		config: Configuration<TCfg, TGen, TCSExt>
	) -> Result<ServiceBuilder<
		TBl,
		TRtApi,
		TCfg,
		TGen,
		TCSExt,
		TLightClient<TBl, TRtApi, TExecDisp>,
		Arc<OnDemand<TBl>>,
		(),
		(),
		BoxFinalityProofRequestBuilder<TBl>,
		Arc<dyn FinalityProofProvider<TBl>>,
		(),
		(),
		(),
		TLightBackend<TBl>,
	>, Error> {
		let keystore = Keystore::open(
			config.keystore_path.clone().ok_or("No basepath configured")?,
			config.keystore_password.clone()
		)?;

		let executor = NativeExecutor::<TExecDisp>::new(
			config.wasm_method,
			config.default_heap_pages,
		);

		let db_storage = {
			let db_settings = client_db::DatabaseSettings {
				state_cache_size: config.state_cache_size,
				state_cache_child_ratio:
					config.state_cache_child_ratio.map(|v| (v, 100)),
				pruning: config.pruning.clone(),
				source: match &config.database {
					DatabaseConfig::Path { path, cache_size } =>
						client_db::DatabaseSettingsSrc::Path {
							path: path.clone(),
							cache_size: cache_size.clone().map(|u| u as usize),
						},
					DatabaseConfig::Custom(db) =>
						client_db::DatabaseSettingsSrc::Custom(db.clone()),
				},
			};
			client_db::light::LightStorage::new(db_settings)?
		};
		let light_blockchain = client::light::new_light_blockchain(db_storage);
		let fetch_checker = Arc::new(client::light::new_fetch_checker(light_blockchain.clone(), executor.clone()));
		let fetcher = Arc::new(network::OnDemand::new(fetch_checker));
		let backend = client::light::new_light_backend(light_blockchain);
		let remote_blockchain = backend.remote_blockchain();
		let client = Arc::new(client::light::new_light(
			backend.clone(),
			&config.chain_spec,
			executor,
		)?);

		Ok(ServiceBuilder {
			config,
			client,
			backend,
			keystore,
			fetcher: Some(fetcher),
			select_chain: None,
			import_queue: (),
			finality_proof_request_builder: None,
			finality_proof_provider: None,
			network_protocol: (),
			transaction_pool: Arc::new(()),
			rpc_extensions: Default::default(),
			remote_backend: Some(remote_blockchain),
			dht_event_tx: None,
			marker: PhantomData,
		})
	}
}

impl<TBl, TRtApi, TCfg, TGen, TCSExt, TCl, TFchr, TSc, TImpQu, TFprb, TFpp, TNetP, TExPool, TRpc, Backend>
	ServiceBuilder<TBl, TRtApi, TCfg, TGen, TCSExt, TCl, TFchr, TSc, TImpQu, TFprb, TFpp,
		TNetP, TExPool, TRpc, Backend> {

	/// Returns a reference to the client that was stored in this builder.
	pub fn client(&self) -> &Arc<TCl> {
		&self.client
	}

	/// Returns a reference to the backend that was used in this builder.
	pub fn backend(&self) -> &Arc<Backend> {
		&self.backend
	}

	/// Returns a reference to the select-chain that was stored in this builder.
	pub fn select_chain(&self) -> Option<&TSc> {
		self.select_chain.as_ref()
	}

	/// Defines which head-of-chain strategy to use.
	pub fn with_opt_select_chain<USc>(
		self,
		select_chain_builder: impl FnOnce(
			&Configuration<TCfg, TGen, TCSExt>, &Arc<Backend>
		) -> Result<Option<USc>, Error>
	) -> Result<ServiceBuilder<TBl, TRtApi, TCfg, TGen, TCSExt, TCl, TFchr, USc, TImpQu, TFprb, TFpp,
		TNetP, TExPool, TRpc, Backend>, Error> {
		let select_chain = select_chain_builder(&self.config, &self.backend)?;

		Ok(ServiceBuilder {
			config: self.config,
			client: self.client,
			backend: self.backend,
			keystore: self.keystore,
			fetcher: self.fetcher,
			select_chain,
			import_queue: self.import_queue,
			finality_proof_request_builder: self.finality_proof_request_builder,
			finality_proof_provider: self.finality_proof_provider,
			network_protocol: self.network_protocol,
			transaction_pool: self.transaction_pool,
			rpc_extensions: self.rpc_extensions,
			remote_backend: self.remote_backend,
			dht_event_tx: self.dht_event_tx,
			marker: self.marker,
		})
	}

	/// Defines which head-of-chain strategy to use.
	pub fn with_select_chain<USc>(
		self,
		builder: impl FnOnce(&Configuration<TCfg, TGen, TCSExt>, &Arc<Backend>) -> Result<USc, Error>
	) -> Result<ServiceBuilder<TBl, TRtApi, TCfg, TGen, TCSExt, TCl, TFchr, USc, TImpQu, TFprb, TFpp,
		TNetP, TExPool, TRpc, Backend>, Error> {
		self.with_opt_select_chain(|cfg, b| builder(cfg, b).map(Option::Some))
	}

	/// Defines which import queue to use.
	pub fn with_import_queue<UImpQu>(
		self,
		builder: impl FnOnce(&Configuration<TCfg, TGen, TCSExt>, Arc<TCl>, Option<TSc>, Arc<TExPool>)
			-> Result<UImpQu, Error>
	) -> Result<ServiceBuilder<TBl, TRtApi, TCfg, TGen, TCSExt, TCl, TFchr, TSc, UImpQu, TFprb, TFpp,
			TNetP, TExPool, TRpc, Backend>, Error>
	where TSc: Clone {
		let import_queue = builder(
			&self.config,
			self.client.clone(),
			self.select_chain.clone(),
			self.transaction_pool.clone()
		)?;

		Ok(ServiceBuilder {
			config: self.config,
			client: self.client,
			backend: self.backend,
			keystore: self.keystore,
			fetcher: self.fetcher,
			select_chain: self.select_chain,
			import_queue,
			finality_proof_request_builder: self.finality_proof_request_builder,
			finality_proof_provider: self.finality_proof_provider,
			network_protocol: self.network_protocol,
			transaction_pool: self.transaction_pool,
			rpc_extensions: self.rpc_extensions,
			remote_backend: self.remote_backend,
			dht_event_tx: self.dht_event_tx,
			marker: self.marker,
		})
	}

	/// Defines which network specialization protocol to use.
	pub fn with_network_protocol<UNetP>(
		self,
		network_protocol_builder: impl FnOnce(&Configuration<TCfg, TGen, TCSExt>) -> Result<UNetP, Error>
	) -> Result<ServiceBuilder<TBl, TRtApi, TCfg, TGen, TCSExt, TCl, TFchr, TSc, TImpQu, TFprb, TFpp,
		UNetP, TExPool, TRpc, Backend>, Error> {
		let network_protocol = network_protocol_builder(&self.config)?;

		Ok(ServiceBuilder {
			config: self.config,
			client: self.client,
			backend: self.backend,
			keystore: self.keystore,
			fetcher: self.fetcher,
			select_chain: self.select_chain,
			import_queue: self.import_queue,
			finality_proof_request_builder: self.finality_proof_request_builder,
			finality_proof_provider: self.finality_proof_provider,
			network_protocol,
			transaction_pool: self.transaction_pool,
			rpc_extensions: self.rpc_extensions,
			remote_backend: self.remote_backend,
			dht_event_tx: self.dht_event_tx,
			marker: self.marker,
		})
	}

	/// Defines which strategy to use for providing finality proofs.
	pub fn with_opt_finality_proof_provider(
		self,
		builder: impl FnOnce(Arc<TCl>, Arc<Backend>) -> Result<Option<Arc<dyn FinalityProofProvider<TBl>>>, Error>
	) -> Result<ServiceBuilder<
		TBl,
		TRtApi,
		TCfg,
		TGen,
		TCSExt,
		TCl,
		TFchr,
		TSc,
		TImpQu,
		TFprb,
		Arc<dyn FinalityProofProvider<TBl>>,
		TNetP,
		TExPool,
		TRpc,
		Backend,
	>, Error> {
		let finality_proof_provider = builder(self.client.clone(), self.backend.clone())?;

		Ok(ServiceBuilder {
			config: self.config,
			client: self.client,
			backend: self.backend,
			keystore: self.keystore,
			fetcher: self.fetcher,
			select_chain: self.select_chain,
			import_queue: self.import_queue,
			finality_proof_request_builder: self.finality_proof_request_builder,
			finality_proof_provider,
			network_protocol: self.network_protocol,
			transaction_pool: self.transaction_pool,
			rpc_extensions: self.rpc_extensions,
			remote_backend: self.remote_backend,
			dht_event_tx: self.dht_event_tx,
			marker: self.marker,
		})
	}

	/// Defines which strategy to use for providing finality proofs.
	pub fn with_finality_proof_provider(
		self,
		build: impl FnOnce(Arc<TCl>, Arc<Backend>) -> Result<Arc<dyn FinalityProofProvider<TBl>>, Error>
	) -> Result<ServiceBuilder<
		TBl,
		TRtApi,
		TCfg,
		TGen,
		TCSExt,
		TCl,
		TFchr,
		TSc,
		TImpQu,
		TFprb,
		Arc<dyn FinalityProofProvider<TBl>>,
		TNetP,
		TExPool,
		TRpc,
		Backend,
	>, Error> {
		self.with_opt_finality_proof_provider(|client, backend| build(client, backend).map(Option::Some))
	}

	/// Defines which import queue to use.
	pub fn with_import_queue_and_opt_fprb<UImpQu, UFprb>(
		self,
		builder: impl FnOnce(
			&Configuration<TCfg, TGen, TCSExt>,
			Arc<TCl>,
			Arc<Backend>,
			Option<TFchr>,
			Option<TSc>,
			Arc<TExPool>,
		) -> Result<(UImpQu, Option<UFprb>), Error>
	) -> Result<ServiceBuilder<TBl, TRtApi, TCfg, TGen, TCSExt, TCl, TFchr, TSc, UImpQu, UFprb, TFpp,
		TNetP, TExPool, TRpc, Backend>, Error>
	where TSc: Clone, TFchr: Clone {
		let (import_queue, fprb) = builder(
			&self.config,
			self.client.clone(),
			self.backend.clone(),
			self.fetcher.clone(),
			self.select_chain.clone(),
			self.transaction_pool.clone()
		)?;

		Ok(ServiceBuilder {
			config: self.config,
			client: self.client,
			backend: self.backend,
			keystore: self.keystore,
			fetcher: self.fetcher,
			select_chain: self.select_chain,
			import_queue,
			finality_proof_request_builder: fprb,
			finality_proof_provider: self.finality_proof_provider,
			network_protocol: self.network_protocol,
			transaction_pool: self.transaction_pool,
			rpc_extensions: self.rpc_extensions,
			remote_backend: self.remote_backend,
			dht_event_tx: self.dht_event_tx,
			marker: self.marker,
		})
	}

	/// Defines which import queue to use.
	pub fn with_import_queue_and_fprb<UImpQu, UFprb>(
		self,
		builder: impl FnOnce(
			&Configuration<TCfg, TGen, TCSExt>,
			Arc<TCl>,
			Arc<Backend>,
			Option<TFchr>,
			Option<TSc>,
			Arc<TExPool>,
		) -> Result<(UImpQu, UFprb), Error>
	) -> Result<ServiceBuilder<TBl, TRtApi, TCfg, TGen, TCSExt, TCl, TFchr, TSc, UImpQu, UFprb, TFpp,
			TNetP, TExPool, TRpc, Backend>, Error>
	where TSc: Clone, TFchr: Clone {
		self.with_import_queue_and_opt_fprb(|cfg, cl, b, f, sc, tx|
			builder(cfg, cl, b, f, sc, tx)
				.map(|(q, f)| (q, Some(f)))
		)
	}

	/// Defines which transaction pool to use.
	pub fn with_transaction_pool<UExPool>(
		self,
		transaction_pool_builder: impl FnOnce(transaction_pool::txpool::Options, Arc<TCl>) -> Result<UExPool, Error>
	) -> Result<ServiceBuilder<TBl, TRtApi, TCfg, TGen, TCSExt, TCl, TFchr, TSc, TImpQu, TFprb, TFpp,
		TNetP, UExPool, TRpc, Backend>, Error> {
		let transaction_pool = transaction_pool_builder(self.config.transaction_pool.clone(), self.client.clone())?;

		Ok(ServiceBuilder {
			config: self.config,
			client: self.client,
			backend: self.backend,
			keystore: self.keystore,
			fetcher: self.fetcher,
			select_chain: self.select_chain,
			import_queue: self.import_queue,
			finality_proof_request_builder: self.finality_proof_request_builder,
			finality_proof_provider: self.finality_proof_provider,
			network_protocol: self.network_protocol,
			transaction_pool: Arc::new(transaction_pool),
			rpc_extensions: self.rpc_extensions,
			remote_backend: self.remote_backend,
			dht_event_tx: self.dht_event_tx,
			marker: self.marker,
		})
	}

	/// Defines the RPC extensions to use.
	pub fn with_rpc_extensions<URpc>(
		self,
		rpc_ext_builder: impl FnOnce(Arc<TCl>, Arc<TExPool>, Arc<Backend>) -> URpc
	) -> Result<ServiceBuilder<TBl, TRtApi, TCfg, TGen, TCSExt, TCl, TFchr, TSc, TImpQu, TFprb, TFpp,
		TNetP, TExPool, URpc, Backend>, Error> {
		let rpc_extensions = rpc_ext_builder(self.client.clone(), self.transaction_pool.clone(), self.backend.clone());

		Ok(ServiceBuilder {
			config: self.config,
			client: self.client,
			backend: self.backend,
			keystore: self.keystore,
			fetcher: self.fetcher,
			select_chain: self.select_chain,
			import_queue: self.import_queue,
			finality_proof_request_builder: self.finality_proof_request_builder,
			finality_proof_provider: self.finality_proof_provider,
			network_protocol: self.network_protocol,
			transaction_pool: self.transaction_pool,
			rpc_extensions,
			remote_backend: self.remote_backend,
			dht_event_tx: self.dht_event_tx,
			marker: self.marker,
		})
	}

	/// Adds a dht event sender to builder to be used by the network to send dht events to the authority discovery
	/// module.
	pub fn with_dht_event_tx(
		self,
		dht_event_tx: mpsc::Sender<DhtEvent>,
	) -> Result<ServiceBuilder<TBl, TRtApi, TCfg, TGen, TCSExt, TCl, TFchr, TSc, TImpQu, TFprb, TFpp,
								TNetP, TExPool, TRpc, Backend>, Error> {
		Ok(ServiceBuilder {
			config: self.config,
			client: self.client,
			backend: self.backend,
			keystore: self.keystore,
			fetcher: self.fetcher,
			select_chain: self.select_chain,
			import_queue: self.import_queue,
			finality_proof_request_builder: self.finality_proof_request_builder,
			finality_proof_provider: self.finality_proof_provider,
			network_protocol: self.network_protocol,
			transaction_pool: self.transaction_pool,
			rpc_extensions: self.rpc_extensions,
			remote_backend: self.remote_backend,
			dht_event_tx: Some(dht_event_tx),
			marker: self.marker,
		})
	}
}

/// Implemented on `ServiceBuilder`. Allows importing blocks once you have given all the required
/// components to the builder.
pub trait ServiceBuilderImport {
	/// Starts the process of importing blocks.
	fn import_blocks(
		self,
		exit: impl Future<Item=(),Error=()> + Send + 'static,
		input: impl Read + Seek,
	) -> Result<Box<dyn Future<Item = (), Error = ()> + Send>, Error>;
}

/// Implemented on `ServiceBuilder`. Allows exporting blocks once you have given all the required
/// components to the builder.
pub trait ServiceBuilderExport {
	/// Type of block of the builder.
	type Block: BlockT;

	/// Performs the blocks export.
	fn export_blocks(
		&self,
		exit: impl Future<Item=(),Error=()> + Send + 'static,
		output: impl Write,
		from: NumberFor<Self::Block>,
		to: Option<NumberFor<Self::Block>>,
		json: bool
	) -> Result<(), Error>;
}

/// Implemented on `ServiceBuilder`. Allows reverting the chain once you have given all the
/// required components to the builder.
pub trait ServiceBuilderRevert {
	/// Type of block of the builder.
	type Block: BlockT;

	/// Performs a revert of `blocks` bocks.
	fn revert_chain(
		&self,
		blocks: NumberFor<Self::Block>
	) -> Result<(), Error>;
}

impl<
	TBl, TRtApi, TCfg, TGen, TCSExt, TBackend,
	TExec, TFchr, TSc, TImpQu, TFprb, TFpp, TNetP,
	TExPool, TRpc, Backend
> ServiceBuilderImport for ServiceBuilder<
	TBl, TRtApi, TCfg, TGen, TCSExt, Client<TBackend, TExec, TBl, TRtApi>,
	TFchr, TSc, TImpQu, TFprb, TFpp, TNetP, TExPool, TRpc, Backend
> where
	TBl: BlockT<Hash = <Blake2Hasher as Hasher>::Out>,
	TBackend: 'static + client::backend::Backend<TBl, Blake2Hasher> + Send,
	TExec: 'static + client::CallExecutor<TBl, Blake2Hasher> + Send + Sync + Clone,
	TImpQu: 'static + ImportQueue<TBl>,
	TRtApi: 'static + Send + Sync,
{
	fn import_blocks(
		self,
		exit: impl Future<Item=(),Error=()> + Send + 'static,
		input: impl Read + Seek,
	) -> Result<Box<dyn Future<Item = (), Error = ()> + Send>, Error> {
		let client = self.client;
		let mut queue = self.import_queue;
		import_blocks!(TBl, client, queue, exit, input)
			.map(|f| Box::new(f) as Box<_>)
	}
}

impl<TBl, TRtApi, TCfg, TGen, TCSExt, TBackend, TExec, TFchr, TSc, TImpQu, TFprb, TFpp, TNetP, TExPool, TRpc>
	ServiceBuilderExport for ServiceBuilder<TBl, TRtApi, TCfg, TGen, TCSExt, Client<TBackend, TExec, TBl, TRtApi>,
		TFchr, TSc, TImpQu, TFprb, TFpp, TNetP, TExPool, TRpc, TBackend>
where
	TBl: BlockT<Hash = <Blake2Hasher as Hasher>::Out>,
	TBackend: 'static + client::backend::Backend<TBl, Blake2Hasher> + Send,
	TExec: 'static + client::CallExecutor<TBl, Blake2Hasher> + Send + Sync + Clone
{
	type Block = TBl;

	fn export_blocks(
		&self,
		exit: impl Future<Item=(),Error=()> + Send + 'static,
		mut output: impl Write,
		from: NumberFor<TBl>,
		to: Option<NumberFor<TBl>>,
		json: bool
	) -> Result<(), Error> {
		let client = &self.client;
		export_blocks!(client, exit, output, from, to, json)
	}
}

impl<TBl, TRtApi, TCfg, TGen, TCSExt, TBackend, TExec, TFchr, TSc, TImpQu, TFprb, TFpp, TNetP, TExPool, TRpc>
	ServiceBuilderRevert for ServiceBuilder<TBl, TRtApi, TCfg, TGen, TCSExt, Client<TBackend, TExec, TBl, TRtApi>,
		TFchr, TSc, TImpQu, TFprb, TFpp, TNetP, TExPool, TRpc, TBackend>
where
	TBl: BlockT<Hash = <Blake2Hasher as Hasher>::Out>,
	TBackend: 'static + client::backend::Backend<TBl, Blake2Hasher> + Send,
	TExec: 'static + client::CallExecutor<TBl, Blake2Hasher> + Send + Sync + Clone
{
	type Block = TBl;

	fn revert_chain(
		&self,
		blocks: NumberFor<TBl>
	) -> Result<(), Error> {
		let client = &self.client;
		revert_chain!(client, blocks)
	}
}

impl<TBl, TRtApi, TCfg, TGen, TCSExt, TBackend, TExec, TSc, TImpQu, TNetP, TExPoolApi, TRpc>
ServiceBuilder<
	TBl,
	TRtApi,
	TCfg,
	TGen,
	TCSExt,
	Client<TBackend, TExec, TBl, TRtApi>,
	Arc<OnDemand<TBl>>,
	TSc,
	TImpQu,
	BoxFinalityProofRequestBuilder<TBl>,
	Arc<dyn FinalityProofProvider<TBl>>,
	TNetP,
	TransactionPool<TExPoolApi>,
	TRpc,
	TBackend,
> where
	Client<TBackend, TExec, TBl, TRtApi>: ProvideRuntimeApi,
	<Client<TBackend, TExec, TBl, TRtApi> as ProvideRuntimeApi>::Api:
		runtime_api::Metadata<TBl> +
		offchain::OffchainWorkerApi<TBl> +
		runtime_api::TaggedTransactionQueue<TBl> +
		session::SessionKeys<TBl>,
	TBl: BlockT<Hash = <Blake2Hasher as Hasher>::Out>,
	TRtApi: 'static + Send + Sync,
	TCfg: Default,
	TGen: RuntimeGenesis,
	TCSExt: Extension,
	TBackend: 'static + client::backend::Backend<TBl, Blake2Hasher> + Send,
	TExec: 'static + client::CallExecutor<TBl, Blake2Hasher> + Send + Sync + Clone,
	TSc: Clone,
	TImpQu: 'static + ImportQueue<TBl>,
	TNetP: NetworkSpecialization<TBl>,
	TExPoolApi: 'static + ChainApi<Block = TBl, Hash = <TBl as BlockT>::Hash>,
	TRpc: rpc::RpcExtension<rpc::Metadata> + Clone,
{
	/// Builds the service.
	pub fn build(self) -> Result<Service<
		TBl,
		Client<TBackend, TExec, TBl, TRtApi>,
		TSc,
		NetworkStatus<TBl>,
		NetworkService<TBl, TNetP, <TBl as BlockT>::Hash>,
		TransactionPool<TExPoolApi>,
		offchain::OffchainWorkers<
			Client<TBackend, TExec, TBl, TRtApi>,
			TBackend::OffchainStorage,
			TBl
		>,
	>, Error> {
		let ServiceBuilder {
			marker: _,
			mut config,
			client,
			fetcher: on_demand,
			backend,
			keystore,
			select_chain,
			import_queue,
			finality_proof_request_builder,
			finality_proof_provider,
			network_protocol,
			transaction_pool,
			rpc_extensions,
			remote_backend,
			dht_event_tx,
		} = self;

		session::generate_initial_session_keys(
			client.clone(),
			config.dev_key_seed.clone().map(|s| vec![s]).unwrap_or_default()
		)?;

		let (signal, exit) = exit_future::signal();

		// List of asynchronous tasks to spawn. We collect them, then spawn them all at once.
		let (to_spawn_tx, to_spawn_rx) =
			mpsc::unbounded::<Box<dyn Future<Item = (), Error = ()> + Send>>();

		let import_queue = Box::new(import_queue);
		let chain_info = client.info().chain;

		let version = config.full_version();
		info!("Highest known block at #{}", chain_info.best_number);
		telemetry!(
			SUBSTRATE_INFO;
			"node.start";
			"height" => chain_info.best_number.saturated_into::<u64>(),
			"best" => ?chain_info.best_hash
		);

		// make transaction pool available for off-chain runtime calls.
		client.execution_extensions()
			.register_transaction_pool(Arc::downgrade(&transaction_pool) as _);

		let transaction_pool_adapter = Arc::new(TransactionPoolAdapter {
			imports_external_transactions: !config.roles.is_light(),
			pool: transaction_pool.clone(),
			client: client.clone(),
			executor: Arc::new(SpawnTaskHandle { sender: to_spawn_tx.clone(), on_exit: exit.clone() }),
		});

		let protocol_id = {
			let protocol_id_full = match config.chain_spec.protocol_id() {
				Some(pid) => pid,
				None => {
					warn!("Using default protocol ID {:?} because none is configured in the \
						chain specs", DEFAULT_PROTOCOL_ID
					);
					DEFAULT_PROTOCOL_ID
				}
			}.as_bytes();
			network::config::ProtocolId::from(protocol_id_full)
		};

		let block_announce_validator =
			Box::new(consensus_common::block_validation::DefaultBlockAnnounceValidator::new(client.clone()));

		let network_params = network::config::Params {
			roles: config.roles,
			network_config: config.network.clone(),
			chain: client.clone(),
			finality_proof_provider,
			finality_proof_request_builder,
			on_demand: on_demand.clone(),
			transaction_pool: transaction_pool_adapter.clone() as _,
			import_queue,
			protocol_id,
			specialization: network_protocol,
			block_announce_validator,
		};

		let has_bootnodes = !network_params.network_config.boot_nodes.is_empty();
		let network_mut = network::NetworkWorker::new(network_params)?;
		let network = network_mut.service().clone();
		let network_status_sinks = Arc::new(Mutex::new(status_sinks::StatusSinks::new()));

		let offchain_storage = backend.offchain_storage();
		let offchain_workers = match (config.offchain_worker, offchain_storage) {
			(true, Some(db)) => {
				Some(Arc::new(offchain::OffchainWorkers::new(client.clone(), db)))
			},
			(true, None) => {
				log::warn!("Offchain workers disabled, due to lack of offchain storage support in backend.");
				None
			},
			_ => None,
		};

		{
			// block notifications
			let txpool = Arc::downgrade(&transaction_pool);
			let wclient = Arc::downgrade(&client);
			let offchain = offchain_workers.as_ref().map(Arc::downgrade);
			let to_spawn_tx_ = to_spawn_tx.clone();
			let network_state_info: Arc<dyn NetworkStateInfo + Send + Sync> = network.clone();
			let is_validator = config.roles.is_authority();

			let events = client.import_notification_stream()
				.map(|v| Ok::<_, ()>(v)).compat()
				.for_each(move |notification| {
					let number = *notification.header.number();
					let txpool = txpool.upgrade();

					if let (Some(txpool), Some(client)) = (txpool.as_ref(), wclient.upgrade()) {
						let future = maintain_transaction_pool(
							&BlockId::hash(notification.hash),
							&client,
							&*txpool,
							&notification.retracted,
						).map_err(|e| warn!("Pool error processing new block: {:?}", e))?;
						let _ = to_spawn_tx_.unbounded_send(future);
					}

					let offchain = offchain.as_ref().and_then(|o| o.upgrade());
					if let (Some(txpool), Some(offchain)) = (txpool, offchain) {
						let future = offchain.on_block_imported(&number, &txpool, network_state_info.clone(), is_validator)
							.map(|()| Ok(()));
						let _ = to_spawn_tx_.unbounded_send(Box::new(Compat::new(future)));
					}

					Ok(())
				})
				.select(exit.clone())
				.then(|_| Ok(()));
			let _ = to_spawn_tx.unbounded_send(Box::new(events));
		}

		{
			// extrinsic notifications
			let network = Arc::downgrade(&network);
			let transaction_pool_ = transaction_pool.clone();
			let events = transaction_pool.import_notification_stream()
				.map(|v| Ok::<_, ()>(v)).compat()
				.for_each(move |_| {
					if let Some(network) = network.upgrade() {
						network.trigger_repropagate();
					}
					let status = transaction_pool_.status();
					telemetry!(SUBSTRATE_INFO; "txpool.import";
						"ready" => status.ready,
						"future" => status.future
					);
					Ok(())
				})
				.select(exit.clone())
				.then(|_| Ok(()));

			let _ = to_spawn_tx.unbounded_send(Box::new(events));
		}

		// Periodically notify the telemetry.
		let transaction_pool_ = transaction_pool.clone();
		let client_ = client.clone();
		let mut sys = System::new();
		let self_pid = get_current_pid().ok();
		let (state_tx, state_rx) = mpsc::unbounded::<(NetworkStatus<_>, NetworkState)>();
		network_status_sinks.lock().push(std::time::Duration::from_millis(5000), state_tx);
		let tel_task = state_rx.for_each(move |(net_status, _)| {
			let info = client_.info();
			let best_number = info.chain.best_number.saturated_into::<u64>();
			let best_hash = info.chain.best_hash;
			let num_peers = net_status.num_connected_peers;
			let txpool_status = transaction_pool_.status();
			let finalized_number: u64 = info.chain.finalized_number.saturated_into::<u64>();
			let bandwidth_download = net_status.average_download_per_sec;
			let bandwidth_upload = net_status.average_upload_per_sec;

			let used_state_cache_size = match info.used_state_cache_size {
				Some(size) => size,
				None => 0,
			};

			// get cpu usage and memory usage of this process
			let (cpu_usage, memory) = if let Some(self_pid) = self_pid {
				if sys.refresh_process(self_pid) {
					let proc = sys.get_process(self_pid)
						.expect("Above refresh_process succeeds, this should be Some(), qed");
					(proc.cpu_usage(), proc.memory())
				} else { (0.0, 0) }
			} else { (0.0, 0) };

			telemetry!(
				SUBSTRATE_INFO;
				"system.interval";
				"peers" => num_peers,
				"height" => best_number,
				"best" => ?best_hash,
				"txcount" => txpool_status.ready,
				"cpu" => cpu_usage,
				"memory" => memory,
				"finalized_height" => finalized_number,
				"finalized_hash" => ?info.chain.finalized_hash,
				"bandwidth_download" => bandwidth_download,
				"bandwidth_upload" => bandwidth_upload,
				"used_state_cache_size" => used_state_cache_size,
			);

			Ok(())
		}).select(exit.clone()).then(|_| Ok(()));
		let _ = to_spawn_tx.unbounded_send(Box::new(tel_task));

		// Periodically send the network state to the telemetry.
		let (netstat_tx, netstat_rx) = mpsc::unbounded::<(NetworkStatus<_>, NetworkState)>();
		network_status_sinks.lock().push(std::time::Duration::from_secs(30), netstat_tx);
		let tel_task_2 = netstat_rx.for_each(move |(_, network_state)| {
			telemetry!(
				SUBSTRATE_INFO;
				"system.network_state";
				"state" => network_state,
			);
			Ok(())
		}).select(exit.clone()).then(|_| Ok(()));
		let _ = to_spawn_tx.unbounded_send(Box::new(tel_task_2));

		// RPC
		let (system_rpc_tx, system_rpc_rx) = futures03::channel::mpsc::unbounded();
		let gen_handler = || {
			use rpc::{chain, state, author, system};

			let system_info = rpc::system::SystemInfo {
				chain_name: config.chain_spec.name().into(),
				impl_name: config.impl_name.into(),
				impl_version: config.impl_version.into(),
				properties: config.chain_spec.properties().clone(),
			};

			let subscriptions = rpc::Subscriptions::new(Arc::new(SpawnTaskHandle {
				sender: to_spawn_tx.clone(),
				on_exit: exit.clone()
			}));

			let (chain, state) = if let (Some(remote_backend), Some(on_demand)) =
				(remote_backend.as_ref(), on_demand.as_ref()) {
				// Light clients
				let chain = rpc::chain::new_light(
					client.clone(),
					subscriptions.clone(),
					remote_backend.clone(),
					on_demand.clone()
				);
				let state = rpc::state::new_light(
					client.clone(),
					subscriptions.clone(),
					remote_backend.clone(),
					on_demand.clone()
				);
				(chain, state)

			} else {
				// Full nodes
				let chain = rpc::chain::new_full(client.clone(), subscriptions.clone());
				let state = rpc::state::new_full(client.clone(), subscriptions.clone());
				(chain, state)
			};

			let author = rpc::author::Author::new(
				client.clone(),
				transaction_pool.clone(),
				subscriptions,
				keystore.clone(),
			);
			let system = system::System::new(system_info, system_rpc_tx.clone());

			rpc_servers::rpc_handler((
				state::StateApi::to_delegate(state),
				chain::ChainApi::to_delegate(chain),
				author::AuthorApi::to_delegate(author),
				system::SystemApi::to_delegate(system),
				rpc_extensions.clone(),
			))
		};
		let rpc_handlers = gen_handler();
		let rpc = start_rpc_servers(&config, gen_handler)?;


		let _ = to_spawn_tx.unbounded_send(Box::new(build_network_future(
			config.roles,
			network_mut,
			client.clone(),
			network_status_sinks.clone(),
			system_rpc_rx,
			has_bootnodes,
			dht_event_tx,
		)
			.map_err(|_| ())
			.select(exit.clone())
			.then(|_| Ok(()))));

		let telemetry_connection_sinks: Arc<Mutex<Vec<mpsc::UnboundedSender<()>>>> = Default::default();

		// Telemetry
		let telemetry = config.telemetry_endpoints.clone().map(|endpoints| {
			let is_authority = config.roles.is_authority();
			let network_id = network.local_peer_id().to_base58();
			let name = config.name.clone();
			let impl_name = config.impl_name.to_owned();
			let version = version.clone();
			let chain_name = config.chain_spec.name().to_owned();
			let telemetry_connection_sinks_ = telemetry_connection_sinks.clone();
			let telemetry = tel::init_telemetry(tel::TelemetryConfig {
				endpoints,
				wasm_external_transport: config.telemetry_external_transport.take(),
			});
			let startup_time = SystemTime::UNIX_EPOCH.elapsed()
				.map(|dur| dur.as_millis())
				.unwrap_or(0);
			let future = telemetry.clone()
				.map(|ev| Ok::<_, ()>(ev))
				.compat()
				.for_each(move |event| {
					// Safe-guard in case we add more events in the future.
					let tel::TelemetryEvent::Connected = event;

					telemetry!(SUBSTRATE_INFO; "system.connected";
						"name" => name.clone(),
						"implementation" => impl_name.clone(),
						"version" => version.clone(),
						"config" => "",
						"chain" => chain_name.clone(),
						"authority" => is_authority,
						"startup_time" => startup_time,
						"network_id" => network_id.clone()
					);

					telemetry_connection_sinks_.lock().retain(|sink| {
						sink.unbounded_send(()).is_ok()
					});
					Ok(())
				});
			let _ = to_spawn_tx.unbounded_send(Box::new(future
				.select(exit.clone())
				.then(|_| Ok(()))));
			telemetry
		});

		Ok(Service {
			client,
			network,
			network_status_sinks,
			select_chain,
			transaction_pool,
			exit,
			signal: Some(signal),
			essential_failed: Arc::new(AtomicBool::new(false)),
			to_spawn_tx,
			to_spawn_rx,
			to_poll: Vec::new(),
			rpc_handlers,
			_rpc: rpc,
			_telemetry: telemetry,
			_offchain_workers: offchain_workers,
			_telemetry_on_connect_sinks: telemetry_connection_sinks.clone(),
			keystore,
			marker: PhantomData::<TBl>,
		})
	}
}

pub(crate) fn maintain_transaction_pool<Api, Backend, Block, Executor, PoolApi>(
	id: &BlockId<Block>,
	client: &Arc<Client<Backend, Executor, Block, Api>>,
	transaction_pool: &TransactionPool<PoolApi>,
	retracted: &[Block::Hash],
) -> error::Result<Box<dyn Future<Item = (), Error = ()> + Send>> where
	Block: BlockT<Hash = <Blake2Hasher as primitives::Hasher>::Out>,
	Backend: 'static + client::backend::Backend<Block, Blake2Hasher>,
	Client<Backend, Executor, Block, Api>: ProvideRuntimeApi,
	<Client<Backend, Executor, Block, Api> as ProvideRuntimeApi>::Api: runtime_api::TaggedTransactionQueue<Block>,
	Executor: 'static + client::CallExecutor<Block, Blake2Hasher>,
	PoolApi: 'static + txpool::ChainApi<Hash = Block::Hash, Block = Block>,
	Api: 'static,
{
	// Put transactions from retracted blocks back into the pool.
	let client_copy = client.clone();
	let retracted_transactions = retracted.to_vec().into_iter()
		.filter_map(move |hash| client_copy.block(&BlockId::hash(hash)).ok().unwrap_or(None))
		.flat_map(|block| block.block.deconstruct().1.into_iter())
		.filter(|tx| tx.is_signed().unwrap_or(false));
	let resubmit_future = transaction_pool
		.submit_at(id, retracted_transactions, true)
		.then(|resubmit_result| ready(match resubmit_result {
			Ok(_) => Ok(()),
			Err(e) => {
				warn!("Error re-submitting transactions: {:?}", e);
				Ok(())
			}
		}))
		.compat();

	// Avoid calling into runtime if there is nothing to prune from the pool anyway.
	if transaction_pool.status().is_empty() {
		return Ok(Box::new(resubmit_future))
	}

	let block = client.block(id)?;
	Ok(match block {
		Some(block) => {
			let parent_id = BlockId::hash(*block.block.header().parent_hash());
			let prune_future = transaction_pool
				.prune(id, &parent_id, block.block.extrinsics())
				.boxed()
				.compat()
				.map_err(|e| { format!("{:?}", e); });

			Box::new(resubmit_future.and_then(|_| prune_future))
		},
		None => Box::new(resubmit_future),
	})
}

#[cfg(test)]
mod tests {
	use super::*;
	use futures03::executor::block_on;
	use consensus_common::{BlockOrigin, SelectChain};
	use substrate_test_runtime_client::{prelude::*, runtime::Transfer};

	#[test]
	fn should_remove_transactions_from_the_pool() {
		let (client, longest_chain) = TestClientBuilder::new().build_with_longest_chain();
		let client = Arc::new(client);
		let pool = TransactionPool::new(Default::default(), ::transaction_pool::FullChainApi::new(client.clone()));
		let transaction = Transfer {
			amount: 5,
			nonce: 0,
			from: AccountKeyring::Alice.into(),
			to: Default::default(),
		}.into_signed_tx();
		let best = longest_chain.best_chain().unwrap();

		// store the transaction in the pool
		block_on(pool.submit_one(&BlockId::hash(best.hash()), transaction.clone())).unwrap();

		// import the block
		let mut builder = client.new_block(Default::default()).unwrap();
		builder.push(transaction.clone()).unwrap();
		let block = builder.bake().unwrap();
		let id = BlockId::hash(block.header().hash());
		client.import(BlockOrigin::Own, block).unwrap();

		// fire notification - this should clean up the queue
		assert_eq!(pool.status().ready, 1);
		maintain_transaction_pool(
			&id,
			&client,
			&pool,
			&[]
		).unwrap().wait().unwrap();

		// then
		assert_eq!(pool.status().ready, 0);
		assert_eq!(pool.status().future, 0);
	}

	#[test]
	fn should_add_reverted_transactions_to_the_pool() {
		let (client, longest_chain) = TestClientBuilder::new().build_with_longest_chain();
		let client = Arc::new(client);
		let pool = TransactionPool::new(Default::default(), ::transaction_pool::FullChainApi::new(client.clone()));
		let transaction = Transfer {
			amount: 5,
			nonce: 0,
			from: AccountKeyring::Alice.into(),
			to: Default::default(),
		}.into_signed_tx();
		let best = longest_chain.best_chain().unwrap();

		// store the transaction in the pool
		block_on(pool.submit_one(&BlockId::hash(best.hash()), transaction.clone())).unwrap();

		// import the block
		let mut builder = client.new_block(Default::default()).unwrap();
		builder.push(transaction.clone()).unwrap();
		let block = builder.bake().unwrap();
		let block1_hash = block.header().hash();
		let id = BlockId::hash(block1_hash.clone());
		client.import(BlockOrigin::Own, block).unwrap();

		// fire notification - this should clean up the queue
		assert_eq!(pool.status().ready, 1);
		maintain_transaction_pool(
			&id,
			&client,
			&pool,
			&[]
		).unwrap().wait().unwrap();

		// then
		assert_eq!(pool.status().ready, 0);
		assert_eq!(pool.status().future, 0);

		// import second block
		let builder = client.new_block_at(&BlockId::hash(best.hash()), Default::default()).unwrap();
		let block = builder.bake().unwrap();
		let id = BlockId::hash(block.header().hash());
		client.import(BlockOrigin::Own, block).unwrap();

		// fire notification - this should add the transaction back to the pool.
		maintain_transaction_pool(
			&id,
			&client,
			&pool,
			&[block1_hash]
		).unwrap().wait().unwrap();

		// then
		assert_eq!(pool.status().ready, 1);
		assert_eq!(pool.status().future, 0);
	}
}<|MERGE_RESOLUTION|>--- conflicted
+++ resolved
@@ -191,14 +191,11 @@
 				},
 			};
 
-<<<<<<< HEAD
 			let extensions = client::ExecutionExtensions::new(
 				config.execution_strategies.clone(),
 				Some(keystore.clone()),
 			);
 
-=======
->>>>>>> 7882745f
 			client_db::new_client(
 				db_config,
 				executor,
